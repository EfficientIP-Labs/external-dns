/*
Copyright 2017 The Kubernetes Authors.

Licensed under the Apache License, Version 2.0 (the "License");
you may not use this file except in compliance with the License.
You may obtain a copy of the License at

    http://www.apache.org/licenses/LICENSE-2.0

Unless required by applicable law or agreed to in writing, software
distributed under the License is distributed on an "AS IS" BASIS,
WITHOUT WARRANTIES OR CONDITIONS OF ANY KIND, either express or implied.
See the License for the specific language governing permissions and
limitations under the License.
*/

package source

import (
	"bytes"
	"context"
	"fmt"
	"sort"
	"strings"
	"text/template"
	"time"

	log "github.com/sirupsen/logrus"
	"k8s.io/api/extensions/v1beta1"
	"k8s.io/apimachinery/pkg/labels"
	"k8s.io/apimachinery/pkg/util/wait"
	kubeinformers "k8s.io/client-go/informers"
	extinformers "k8s.io/client-go/informers/extensions/v1beta1"
	"k8s.io/client-go/kubernetes"
	"k8s.io/client-go/tools/cache"

	"sigs.k8s.io/external-dns/endpoint"
)

const (
	// ALBDualstackAnnotationKey is the annotation used for determining if an ALB ingress is dualstack
	ALBDualstackAnnotationKey = "alb.ingress.kubernetes.io/ip-address-type"
	// ALBDualstackAnnotationValue is the value of the ALB dualstack annotation that indicates it is dualstack
	ALBDualstackAnnotationValue = "dualstack"

	// Possible values for the ingress-hostname-source annotation
	IngressHostnameSourceAnnotationOnlyValue   = "annotation-only"
	IngressHostnameSourceDefinedHostsOnlyValue = "defined-hosts-only"
)

// ingressSource is an implementation of Source for Kubernetes ingress objects.
// Ingress implementation will use the spec.rules.host value for the hostname
// Use targetAnnotationKey to explicitly set Endpoint. (useful if the ingress
// controller does not update, or to override with alternative endpoint)
type ingressSource struct {
	client                   kubernetes.Interface
	namespace                string
	annotationFilter         string
	fqdnTemplate             *template.Template
	combineFQDNAnnotation    bool
	ignoreHostnameAnnotation bool
	ingressInformer          extinformers.IngressInformer
	ignoreIngressTLSSpec     bool
}

// NewIngressSource creates a new ingressSource with the given config.
func NewIngressSource(kubeClient kubernetes.Interface, namespace, annotationFilter string, fqdnTemplate string, combineFqdnAnnotation bool, ignoreHostnameAnnotation bool, ignoreIngressTLSSpec bool) (Source, error) {
	var (
		tmpl *template.Template
		err  error
	)
	if fqdnTemplate != "" {
		tmpl, err = template.New("endpoint").Funcs(template.FuncMap{
			"trimPrefix": strings.TrimPrefix,
		}).Parse(fqdnTemplate)
		if err != nil {
			return nil, err
		}
	}

	// Use shared informer to listen for add/update/delete of ingresses in the specified namespace.
	// Set resync period to 0, to prevent processing when nothing has changed.
	informerFactory := kubeinformers.NewSharedInformerFactoryWithOptions(kubeClient, 0, kubeinformers.WithNamespace(namespace))
	ingressInformer := informerFactory.Extensions().V1beta1().Ingresses()

	// Add default resource event handlers to properly initialize informer.
	ingressInformer.Informer().AddEventHandler(
		cache.ResourceEventHandlerFuncs{
			AddFunc: func(obj interface{}) {
			},
		},
	)

	// TODO informer is not explicitly stopped since controller is not passing in its channel.
	informerFactory.Start(wait.NeverStop)

	// wait for the local cache to be populated.
	err = poll(time.Second, 60*time.Second, func() (bool, error) {
		return ingressInformer.Informer().HasSynced(), nil
	})
	if err != nil {
		return nil, fmt.Errorf("failed to sync cache: %v", err)
	}

	sc := &ingressSource{
		client:                   kubeClient,
		namespace:                namespace,
		annotationFilter:         annotationFilter,
		fqdnTemplate:             tmpl,
		combineFQDNAnnotation:    combineFqdnAnnotation,
		ignoreHostnameAnnotation: ignoreHostnameAnnotation,
		ingressInformer:          ingressInformer,
		ignoreIngressTLSSpec:     ignoreIngressTLSSpec,
	}
	return sc, nil
}

// Endpoints returns endpoint objects for each host-target combination that should be processed.
// Retrieves all ingress resources on all namespaces
func (sc *ingressSource) Endpoints(ctx context.Context) ([]*endpoint.Endpoint, error) {
	ingresses, err := sc.ingressInformer.Lister().Ingresses(sc.namespace).List(labels.Everything())
	if err != nil {
		return nil, err
	}
	ingresses, err = sc.filterByAnnotations(ingresses)
	if err != nil {
		return nil, err
	}

	endpoints := []*endpoint.Endpoint{}

	for _, ing := range ingresses {
		// Check controller annotation to see if we are responsible.
		controller, ok := ing.Annotations[controllerAnnotationKey]
		if ok && controller != controllerAnnotationValue {
			log.Debugf("Skipping ingress %s/%s because controller value does not match, found: %s, required: %s",
				ing.Namespace, ing.Name, controller, controllerAnnotationValue)
			continue
		}

		ingEndpoints := endpointsFromIngress(ing, sc.ignoreHostnameAnnotation, sc.ignoreIngressTLSSpec)

		// apply template if host is missing on ingress
		if (sc.combineFQDNAnnotation || len(ingEndpoints) == 0) && sc.fqdnTemplate != nil {
			iEndpoints, err := sc.endpointsFromTemplate(ing)
			if err != nil {
				return nil, err
			}

			if sc.combineFQDNAnnotation {
				ingEndpoints = append(ingEndpoints, iEndpoints...)
			} else {
				ingEndpoints = iEndpoints
			}
		}

		if len(ingEndpoints) == 0 {
			log.Debugf("No endpoints could be generated from ingress %s/%s", ing.Namespace, ing.Name)
			continue
		}

		log.Debugf("Endpoints generated from ingress: %s/%s: %v", ing.Namespace, ing.Name, ingEndpoints)
		sc.setResourceLabel(ing, ingEndpoints)
		sc.setDualstackLabel(ing, ingEndpoints)
		endpoints = append(endpoints, ingEndpoints...)
	}

	for _, ep := range endpoints {
		sort.Sort(ep.Targets)
	}

	return endpoints, nil
}

func (sc *ingressSource) endpointsFromTemplate(ing *v1beta1.Ingress) ([]*endpoint.Endpoint, error) {
	// Process the whole template string
	var buf bytes.Buffer
	err := sc.fqdnTemplate.Execute(&buf, ing)
	if err != nil {
		return nil, fmt.Errorf("failed to apply template on ingress %s: %v", ing.String(), err)
	}

	hostnames := buf.String()

	ttl, err := getTTLFromAnnotations(ing.Annotations)
	if err != nil {
		log.Warn(err)
	}

	targets := getTargetsFromTargetAnnotation(ing.Annotations)

	if len(targets) == 0 {
		targets = targetsFromIngressStatus(ing.Status)
	}

	providerSpecific, setIdentifier := getProviderSpecificAnnotations(ing.Annotations)

	var endpoints []*endpoint.Endpoint
	// splits the FQDN template and removes the trailing periods
	hostnameList := strings.Split(strings.Replace(hostnames, " ", "", -1), ",")
	for _, hostname := range hostnameList {
		hostname = strings.TrimSuffix(hostname, ".")
		endpoints = append(endpoints, endpointsForHostname(hostname, targets, ttl, providerSpecific, setIdentifier)...)
	}
	return endpoints, nil
}

// filterByAnnotations filters a list of ingresses by a given annotation selector.
func (sc *ingressSource) filterByAnnotations(ingresses []*v1beta1.Ingress) ([]*v1beta1.Ingress, error) {
	selector, err := getLabelSelector(sc.annotationFilter)
	if err != nil {
		return nil, err
	}

	// empty filter returns original list
	if selector.Empty() {
		return ingresses, nil
	}

	filteredList := []*v1beta1.Ingress{}

	for _, ingress := range ingresses {
		// include ingress if its annotations match the selector
		if matchLabelSelector(selector, ingress.Annotations) {
			filteredList = append(filteredList, ingress)
		}
	}

	return filteredList, nil
}

func (sc *ingressSource) setResourceLabel(ingress *v1beta1.Ingress, endpoints []*endpoint.Endpoint) {
	for _, ep := range endpoints {
		ep.Labels[endpoint.ResourceLabelKey] = fmt.Sprintf("ingress/%s/%s", ingress.Namespace, ingress.Name)
	}
}

func (sc *ingressSource) setDualstackLabel(ingress *v1beta1.Ingress, endpoints []*endpoint.Endpoint) {
	val, ok := ingress.Annotations[ALBDualstackAnnotationKey]
	if ok && val == ALBDualstackAnnotationValue {
		log.Debugf("Adding dualstack label to ingress %s/%s.", ingress.Namespace, ingress.Name)
		for _, ep := range endpoints {
			ep.Labels[endpoint.DualstackLabelKey] = "true"
		}
	}
}

// endpointsFromIngress extracts the endpoints from ingress object
<<<<<<< HEAD
func endpointsFromIngress(ing *v1beta1.Ingress, ignoreHostnameAnnotation bool) []*endpoint.Endpoint {
=======
func endpointsFromIngress(ing *v1beta1.Ingress, ignoreHostnameAnnotation bool, ignoreIngressTLSSpec bool) []*endpoint.Endpoint {
	var endpoints []*endpoint.Endpoint

>>>>>>> 79ea6488
	ttl, err := getTTLFromAnnotations(ing.Annotations)
	if err != nil {
		log.Warn(err)
	}

	targets := getTargetsFromTargetAnnotation(ing.Annotations)

	if len(targets) == 0 {
		targets = targetsFromIngressStatus(ing.Status)
	}

	providerSpecific, setIdentifier := getProviderSpecificAnnotations(ing.Annotations)

	// Gather endpoints defined on hosts sections of the ingress
	var definedHostsEndpoints []*endpoint.Endpoint
	for _, rule := range ing.Spec.Rules {
		if rule.Host == "" {
			continue
		}
		definedHostsEndpoints = append(definedHostsEndpoints, endpointsForHostname(rule.Host, targets, ttl, providerSpecific, setIdentifier)...)
	}

	// Skip endpoints if we do not want entries from tls spec section
	if !ignoreIngressTLSSpec {
		for _, tls := range ing.Spec.TLS {
			for _, host := range tls.Hosts {
				if host == "" {
					continue
				}
				endpoints = append(endpoints, endpointsForHostname(host, targets, ttl, providerSpecific, setIdentifier)...)
			}
<<<<<<< HEAD
			definedHostsEndpoints = append(definedHostsEndpoints, endpointsForHostname(host, targets, ttl, providerSpecific, setIdentifier)...)
=======
>>>>>>> 79ea6488
		}
	}

	// Gather endpoints defined on annotations in the ingress
	var annotationEndpoints []*endpoint.Endpoint
	for _, hostname := range getHostnamesFromAnnotations(ing.Annotations) {
		annotationEndpoints = append(annotationEndpoints, endpointsForHostname(hostname, targets, ttl, providerSpecific, setIdentifier)...)
	}

	// Determine which hostnames to consider in our final list
	var endpoints []*endpoint.Endpoint
	hostnameSourceAnnotation, exists := ing.Annotations[ingressHostnameSourceKey]
	useDefinedHosts := !exists || strings.ToLower(hostnameSourceAnnotation) != IngressHostnameSourceAnnotationOnlyValue
	useAnnotationHosts := !exists || strings.ToLower(hostnameSourceAnnotation) != IngressHostnameSourceDefinedHostsOnlyValue
	if useDefinedHosts {
		endpoints = append(endpoints, definedHostsEndpoints...)
	}
	if !ignoreHostnameAnnotation && useAnnotationHosts {
		endpoints = append(endpoints, annotationEndpoints...)
	}
	return endpoints
}

func targetsFromIngressStatus(status v1beta1.IngressStatus) endpoint.Targets {
	var targets endpoint.Targets

	for _, lb := range status.LoadBalancer.Ingress {
		if lb.IP != "" {
			targets = append(targets, lb.IP)
		}
		if lb.Hostname != "" {
			targets = append(targets, lb.Hostname)
		}
	}

	return targets
}

func (sc *ingressSource) AddEventHandler(ctx context.Context, handler func()) {
	log.Debug("Adding event handler for ingress")

	// Right now there is no way to remove event handler from informer, see:
	// https://github.com/kubernetes/kubernetes/issues/79610
	sc.ingressInformer.Informer().AddEventHandler(
		cache.ResourceEventHandlerFuncs{
			AddFunc: func(obj interface{}) {
				handler()
			},
			UpdateFunc: func(old interface{}, new interface{}) {
				handler()
			},
			DeleteFunc: func(obj interface{}) {
				handler()
			},
		},
	)
}<|MERGE_RESOLUTION|>--- conflicted
+++ resolved
@@ -246,13 +246,7 @@
 }
 
 // endpointsFromIngress extracts the endpoints from ingress object
-<<<<<<< HEAD
-func endpointsFromIngress(ing *v1beta1.Ingress, ignoreHostnameAnnotation bool) []*endpoint.Endpoint {
-=======
 func endpointsFromIngress(ing *v1beta1.Ingress, ignoreHostnameAnnotation bool, ignoreIngressTLSSpec bool) []*endpoint.Endpoint {
-	var endpoints []*endpoint.Endpoint
-
->>>>>>> 79ea6488
 	ttl, err := getTTLFromAnnotations(ing.Annotations)
 	if err != nil {
 		log.Warn(err)
@@ -282,12 +276,8 @@
 				if host == "" {
 					continue
 				}
-				endpoints = append(endpoints, endpointsForHostname(host, targets, ttl, providerSpecific, setIdentifier)...)
+				definedHostsEndpoints = append(definedHostsEndpoints, endpointsForHostname(host, targets, ttl, providerSpecific, setIdentifier)...)
 			}
-<<<<<<< HEAD
-			definedHostsEndpoints = append(definedHostsEndpoints, endpointsForHostname(host, targets, ttl, providerSpecific, setIdentifier)...)
-=======
->>>>>>> 79ea6488
 		}
 	}
 
