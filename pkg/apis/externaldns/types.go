/*
Copyright 2017 The Kubernetes Authors.

Licensed under the Apache License, Version 2.0 (the "License");
you may not use this file except in compliance with the License.
You may obtain a copy of the License at

    http://www.apache.org/licenses/LICENSE-2.0

Unless required by applicable law or agreed to in writing, software
distributed under the License is distributed on an "AS IS" BASIS,
WITHOUT WARRANTIES OR CONDITIONS OF ANY KIND, either express or implied.
See the License for the specific language governing permissions and
limitations under the License.
*/

package externaldns

import (
	"fmt"
	"reflect"
	"regexp"
	"strconv"
	"time"

	"sigs.k8s.io/external-dns/endpoint"

	"github.com/alecthomas/kingpin"
	"github.com/sirupsen/logrus"

	"sigs.k8s.io/external-dns/source"
)

const (
	passwordMask = "******"
)

var (
	// Version is the current version of the app, generated at build time
	Version = "unknown"
)

// Config is a project-wide configuration
type Config struct {
	APIServerURL                      string
	KubeConfig                        string
	RequestTimeout                    time.Duration
	DefaultTargets                    []string
	ContourLoadBalancerService        string
	GlooNamespace                     string
	SkipperRouteGroupVersion          string
	Sources                           []string
	Namespace                         string
	AnnotationFilter                  string
	LabelFilter                       string
	FQDNTemplate                      string
	CombineFQDNAndAnnotation          bool
	IgnoreHostnameAnnotation          bool
	IgnoreIngressTLSSpec              bool
	Compatibility                     string
	PublishInternal                   bool
	PublishHostIP                     bool
	AlwaysPublishNotReadyAddresses    bool
	ConnectorSourceServer             string
	Provider                          string
	GoogleProject                     string
	GoogleBatchChangeSize             int
	GoogleBatchChangeInterval         time.Duration
	DomainFilter                      []string
	ExcludeDomains                    []string
	RegexDomainFilter                 *regexp.Regexp
	RegexDomainExclusion              *regexp.Regexp
	ZoneNameFilter                    []string
	ZoneIDFilter                      []string
	AlibabaCloudConfigFile            string
	AlibabaCloudZoneType              string
	AWSZoneType                       string
	AWSZoneTagFilter                  []string
	AWSAssumeRole                     string
	AWSBatchChangeSize                int
	AWSBatchChangeInterval            time.Duration
	AWSEvaluateTargetHealth           bool
	AWSAPIRetries                     int
	AWSPreferCNAME                    bool
	AWSZoneCacheDuration              time.Duration
	AzureConfigFile                   string
	AzureResourceGroup                string
	AzureSubscriptionID               string
	AzureUserAssignedIdentityClientID string
	BluecatConfigFile                 string
	CloudflareProxied                 bool
	CloudflareZonesPerPage            int
	CoreDNSPrefix                     string
	RcodezeroTXTEncrypt               bool
	AkamaiServiceConsumerDomain       string
	AkamaiClientToken                 string
	AkamaiClientSecret                string
	AkamaiAccessToken                 string
	AkamaiEdgercPath                  string
	AkamaiEdgercSection               string
	InfobloxGridHost                  string
	InfobloxWapiPort                  int
	InfobloxWapiUsername              string
	InfobloxWapiPassword              string `secure:"yes"`
	InfobloxWapiVersion               string
	InfobloxSSLVerify                 bool
	InfobloxView                      string
	InfobloxMaxResults                int
	InfobloxFQDNRegEx                 string
	DynCustomerName                   string
	DynUsername                       string
	DynPassword                       string `secure:"yes"`
	EfficientIPHost                   string
	EfficientIPPort                   int
	EfficientIPUsername               string
	EfficientIPPassword               string `secure:"yes"`
	EfficientIPSSLVerify              bool
	DynMinTTLSeconds                  int
	OCIConfigFile                     string
	InMemoryZones                     []string
	OVHEndpoint                       string
	OVHApiRateLimit                   int
	PDNSServer                        string
	PDNSAPIKey                        string `secure:"yes"`
	PDNSTLSEnabled                    bool
	TLSCA                             string
	TLSClientCert                     string
	TLSClientCertKey                  string
	Policy                            string
	Registry                          string
	TXTOwnerID                        string
	TXTPrefix                         string
	TXTSuffix                         string
	Interval                          time.Duration
	MinEventSyncInterval              time.Duration
	Once                              bool
	DryRun                            bool
	UpdateEvents                      bool
	LogFormat                         string
	MetricsAddress                    string
	LogLevel                          string
	TXTCacheInterval                  time.Duration
	TXTWildcardReplacement            string
	ExoscaleEndpoint                  string
	ExoscaleAPIKey                    string `secure:"yes"`
	ExoscaleAPISecret                 string `secure:"yes"`
	CRDSourceAPIVersion               string
	CRDSourceKind                     string
	ServiceTypeFilter                 []string
	CFAPIEndpoint                     string
	CFUsername                        string
	CFPassword                        string
	RFC2136Host                       string
	RFC2136Port                       int
	RFC2136Zone                       string
	RFC2136Insecure                   bool
	RFC2136GSSTSIG                    bool
	RFC2136KerberosRealm              string
	RFC2136KerberosUsername           string
	RFC2136KerberosPassword           string
	RFC2136TSIGKeyName                string
	RFC2136TSIGSecret                 string `secure:"yes"`
	RFC2136TSIGSecretAlg              string
	RFC2136TAXFR                      bool
	RFC2136MinTTL                     time.Duration
	NS1Endpoint                       string
	NS1IgnoreSSL                      bool
	NS1MinTTLSeconds                  int
	TransIPAccountName                string
	TransIPPrivateKeyFile             string
	DigitalOceanAPIPageSize           int
	ManagedDNSRecordTypes             []string
	GoDaddyAPIKey                     string `secure:"yes"`
	GoDaddySecretKey                  string `secure:"yes"`
	GoDaddyTTL                        int64
	GoDaddyOTE                        bool
}

var defaultConfig = &Config{
	APIServerURL:                "",
	KubeConfig:                  "",
	RequestTimeout:              time.Second * 30,
	DefaultTargets:              []string{},
	ContourLoadBalancerService:  "heptio-contour/contour",
	GlooNamespace:               "gloo-system",
	SkipperRouteGroupVersion:    "zalando.org/v1",
	Sources:                     nil,
	Namespace:                   "",
	AnnotationFilter:            "",
	LabelFilter:                 "",
	FQDNTemplate:                "",
	CombineFQDNAndAnnotation:    false,
	IgnoreHostnameAnnotation:    false,
	IgnoreIngressTLSSpec:        false,
	Compatibility:               "",
	PublishInternal:             false,
	PublishHostIP:               false,
	ConnectorSourceServer:       "localhost:8080",
	Provider:                    "",
	GoogleProject:               "",
	GoogleBatchChangeSize:       1000,
	GoogleBatchChangeInterval:   time.Second,
	DomainFilter:                []string{},
	ExcludeDomains:              []string{},
	RegexDomainFilter:           regexp.MustCompile(""),
	RegexDomainExclusion:        regexp.MustCompile(""),
	AlibabaCloudConfigFile:      "/etc/kubernetes/alibaba-cloud.json",
	AWSZoneType:                 "",
	AWSZoneTagFilter:            []string{},
	AWSAssumeRole:               "",
	AWSBatchChangeSize:          1000,
	AWSBatchChangeInterval:      time.Second,
	AWSEvaluateTargetHealth:     true,
	AWSAPIRetries:               3,
	AWSPreferCNAME:              false,
	AWSZoneCacheDuration:        0 * time.Second,
	AzureConfigFile:             "/etc/kubernetes/azure.json",
	AzureResourceGroup:          "",
	AzureSubscriptionID:         "",
	BluecatConfigFile:           "/etc/kubernetes/bluecat.json",
	CloudflareProxied:           false,
	CloudflareZonesPerPage:      50,
	CoreDNSPrefix:               "/skydns/",
	RcodezeroTXTEncrypt:         false,
	AkamaiServiceConsumerDomain: "",
	AkamaiClientToken:           "",
	AkamaiClientSecret:          "",
	AkamaiAccessToken:           "",
	AkamaiEdgercSection:         "",
	AkamaiEdgercPath:            "",
	InfobloxGridHost:            "",
	InfobloxWapiPort:            443,
	InfobloxWapiUsername:        "admin",
	InfobloxWapiPassword:        "",
	InfobloxWapiVersion:         "2.3.1",
	InfobloxSSLVerify:           true,
	InfobloxView:                "",
	InfobloxMaxResults:          0,
<<<<<<< HEAD
	EfficientIPHost:             "",
	EfficientIPPort:             443,
	EfficientIPUsername:         "ipmadmin",
	EfficientIPPassword:         "",
	EfficientIPSSLVerify:        true,
=======
	InfobloxFQDNRegEx:           "",
>>>>>>> 67fad714
	OCIConfigFile:               "/etc/kubernetes/oci.yaml",
	InMemoryZones:               []string{},
	OVHEndpoint:                 "ovh-eu",
	OVHApiRateLimit:             20,
	PDNSServer:                  "http://localhost:8081",
	PDNSAPIKey:                  "",
	PDNSTLSEnabled:              false,
	TLSCA:                       "",
	TLSClientCert:               "",
	TLSClientCertKey:            "",
	Policy:                      "sync",
	Registry:                    "txt",
	TXTOwnerID:                  "default",
	TXTPrefix:                   "",
	TXTSuffix:                   "",
	TXTCacheInterval:            0,
	TXTWildcardReplacement:      "",
	MinEventSyncInterval:        5 * time.Second,
	Interval:                    time.Minute,
	Once:                        false,
	DryRun:                      false,
	UpdateEvents:                false,
	LogFormat:                   "text",
	MetricsAddress:              ":7979",
	LogLevel:                    logrus.InfoLevel.String(),
	ExoscaleEndpoint:            "https://api.exoscale.ch/dns",
	ExoscaleAPIKey:              "",
	ExoscaleAPISecret:           "",
	CRDSourceAPIVersion:         "externaldns.k8s.io/v1alpha1",
	CRDSourceKind:               "DNSEndpoint",
	ServiceTypeFilter:           []string{},
	CFAPIEndpoint:               "",
	CFUsername:                  "",
	CFPassword:                  "",
	RFC2136Host:                 "",
	RFC2136Port:                 0,
	RFC2136Zone:                 "",
	RFC2136Insecure:             false,
	RFC2136GSSTSIG:              false,
	RFC2136KerberosRealm:        "",
	RFC2136KerberosUsername:     "",
	RFC2136KerberosPassword:     "",
	RFC2136TSIGKeyName:          "",
	RFC2136TSIGSecret:           "",
	RFC2136TSIGSecretAlg:        "",
	RFC2136TAXFR:                true,
	RFC2136MinTTL:               0,
	NS1Endpoint:                 "",
	NS1IgnoreSSL:                false,
	TransIPAccountName:          "",
	TransIPPrivateKeyFile:       "",
	DigitalOceanAPIPageSize:     50,
	ManagedDNSRecordTypes:       []string{endpoint.RecordTypeA, endpoint.RecordTypeCNAME},
	GoDaddyAPIKey:               "",
	GoDaddySecretKey:            "",
	GoDaddyTTL:                  600,
	GoDaddyOTE:                  false,
}

// NewConfig returns new Config object
func NewConfig() *Config {
	return &Config{}
}

func (cfg *Config) String() string {
	// prevent logging of sensitive information
	temp := *cfg

	t := reflect.TypeOf(temp)
	for i := 0; i < t.NumField(); i++ {
		f := t.Field(i)
		if val, ok := f.Tag.Lookup("secure"); ok && val == "yes" {
			if f.Type.Kind() != reflect.String {
				continue
			}
			v := reflect.ValueOf(&temp).Elem().Field(i)
			if v.String() != "" {
				v.SetString(passwordMask)
			}
		}
	}

	return fmt.Sprintf("%+v", temp)
}

// allLogLevelsAsStrings returns all logrus levels as a list of strings
func allLogLevelsAsStrings() []string {
	var levels []string
	for _, level := range logrus.AllLevels {
		levels = append(levels, level.String())
	}
	return levels
}

// ParseFlags adds and parses flags from command line
func (cfg *Config) ParseFlags(args []string) error {
	app := kingpin.New("external-dns", "ExternalDNS synchronizes exposed Kubernetes Services and Ingresses with DNS providers.\n\nNote that all flags may be replaced with env vars - `--flag` -> `EXTERNAL_DNS_FLAG=1` or `--flag value` -> `EXTERNAL_DNS_FLAG=value`")
	app.Version(Version)
	app.DefaultEnvars()

	// Flags related to Kubernetes
	app.Flag("server", "The Kubernetes API server to connect to (default: auto-detect)").Default(defaultConfig.APIServerURL).StringVar(&cfg.APIServerURL)
	app.Flag("kubeconfig", "Retrieve target cluster configuration from a Kubernetes configuration file (default: auto-detect)").Default(defaultConfig.KubeConfig).StringVar(&cfg.KubeConfig)
	app.Flag("request-timeout", "Request timeout when calling Kubernetes APIs. 0s means no timeout").Default(defaultConfig.RequestTimeout.String()).DurationVar(&cfg.RequestTimeout)

	// Flags related to cloud foundry
	app.Flag("cf-api-endpoint", "The fully-qualified domain name of the cloud foundry instance you are targeting").Default(defaultConfig.CFAPIEndpoint).StringVar(&cfg.CFAPIEndpoint)
	app.Flag("cf-username", "The username to log into the cloud foundry API").Default(defaultConfig.CFUsername).StringVar(&cfg.CFUsername)
	app.Flag("cf-password", "The password to log into the cloud foundry API").Default(defaultConfig.CFPassword).StringVar(&cfg.CFPassword)

	// Flags related to Contour
	app.Flag("contour-load-balancer", "The fully-qualified name of the Contour load balancer service. (default: heptio-contour/contour)").Default("heptio-contour/contour").StringVar(&cfg.ContourLoadBalancerService)

	// Flags related to Gloo
	app.Flag("gloo-namespace", "Gloo namespace. (default: gloo-system)").Default("gloo-system").StringVar(&cfg.GlooNamespace)

	// Flags related to Skipper RouteGroup
	app.Flag("skipper-routegroup-groupversion", "The resource version for skipper routegroup").Default(source.DefaultRoutegroupVersion).StringVar(&cfg.SkipperRouteGroupVersion)

	// Flags related to processing sources
	app.Flag("source", "The resource types that are queried for endpoints; specify multiple times for multiple sources (required, options: service, ingress, node, fake, connector, istio-gateway, istio-virtualservice, cloudfoundry, contour-ingressroute, contour-httpproxy, gloo-proxy, crd, empty, skipper-routegroup, openshift-route, ambassador-host, kong-tcpingress)").Required().PlaceHolder("source").EnumsVar(&cfg.Sources, "service", "ingress", "node", "pod", "istio-gateway", "istio-virtualservice", "cloudfoundry", "contour-ingressroute", "contour-httpproxy", "gloo-proxy", "fake", "connector", "crd", "empty", "skipper-routegroup", "openshift-route", "ambassador-host", "kong-tcpingress")
	app.Flag("namespace", "Limit sources of endpoints to a specific namespace (default: all namespaces)").Default(defaultConfig.Namespace).StringVar(&cfg.Namespace)
	app.Flag("annotation-filter", "Filter sources managed by external-dns via annotation using label selector semantics (default: all sources)").Default(defaultConfig.AnnotationFilter).StringVar(&cfg.AnnotationFilter)
	app.Flag("label-filter", "Filter sources managed by external-dns via label selector when listing all resources; currently only supported by source CRD").Default(defaultConfig.LabelFilter).StringVar(&cfg.LabelFilter)
	app.Flag("fqdn-template", "A templated string that's used to generate DNS names from sources that don't define a hostname themselves, or to add a hostname suffix when paired with the fake source (optional). Accepts comma separated list for multiple global FQDN.").Default(defaultConfig.FQDNTemplate).StringVar(&cfg.FQDNTemplate)
	app.Flag("combine-fqdn-annotation", "Combine FQDN template and Annotations instead of overwriting").BoolVar(&cfg.CombineFQDNAndAnnotation)
	app.Flag("ignore-hostname-annotation", "Ignore hostname annotation when generating DNS names, valid only when using fqdn-template is set (optional, default: false)").BoolVar(&cfg.IgnoreHostnameAnnotation)
	app.Flag("ignore-ingress-tls-spec", "Ignore tls spec section in ingresses resources, applicable only for ingress sources (optional, default: false)").BoolVar(&cfg.IgnoreIngressTLSSpec)
	app.Flag("compatibility", "Process annotation semantics from legacy implementations (optional, options: mate, molecule, kops-dns-controller)").Default(defaultConfig.Compatibility).EnumVar(&cfg.Compatibility, "", "mate", "molecule", "kops-dns-controller")
	app.Flag("publish-internal-services", "Allow external-dns to publish DNS records for ClusterIP services (optional)").BoolVar(&cfg.PublishInternal)
	app.Flag("publish-host-ip", "Allow external-dns to publish host-ip for headless services (optional)").BoolVar(&cfg.PublishHostIP)
	app.Flag("always-publish-not-ready-addresses", "Always publish also not ready addresses for headless services (optional)").BoolVar(&cfg.AlwaysPublishNotReadyAddresses)
	app.Flag("connector-source-server", "The server to connect for connector source, valid only when using connector source").Default(defaultConfig.ConnectorSourceServer).StringVar(&cfg.ConnectorSourceServer)
	app.Flag("crd-source-apiversion", "API version of the CRD for crd source, e.g. `externaldns.k8s.io/v1alpha1`, valid only when using crd source").Default(defaultConfig.CRDSourceAPIVersion).StringVar(&cfg.CRDSourceAPIVersion)
	app.Flag("crd-source-kind", "Kind of the CRD for the crd source in API group and version specified by crd-source-apiversion").Default(defaultConfig.CRDSourceKind).StringVar(&cfg.CRDSourceKind)
	app.Flag("service-type-filter", "The service types to take care about (default: all, expected: ClusterIP, NodePort, LoadBalancer or ExternalName)").StringsVar(&cfg.ServiceTypeFilter)
	app.Flag("managed-record-types", "Comma separated list of record types to manage (default: A, CNAME) (supported records: CNAME, A, NS").Default("A", "CNAME").StringsVar(&cfg.ManagedDNSRecordTypes)
	app.Flag("default-targets", "Set globally default IP address that will apply as a target instead of source addresses. Specify multiple times for multiple targets (optional)").StringsVar(&cfg.DefaultTargets)

	// Flags related to providers
<<<<<<< HEAD
	app.Flag("provider", "The DNS provider where the DNS records will be created (required, options: aws, aws-sd, godaddy, google, azure, azure-dns, azure-private-dns, bluecat, cloudflare, rcodezero, digitalocean, hetzner, dnsimple, akamai, infoblox, dyn, efficientip, designate, coredns, skydns, inmemory, ovh, pdns, oci, exoscale, linode, rfc2136, ns1, transip, vinyldns, rdns, scaleway, vultr, ultradns)").Required().PlaceHolder("provider").EnumVar(&cfg.Provider, "aws", "aws-sd", "google", "azure", "azure-dns", "hetzner", "azure-private-dns", "alibabacloud", "cloudflare", "rcodezero", "digitalocean", "dnsimple", "akamai", "infoblox", "dyn", "efficientip", "designate", "coredns", "skydns", "inmemory", "ovh", "pdns", "oci", "exoscale", "linode", "rfc2136", "ns1", "transip", "vinyldns", "rdns", "scaleway", "vultr", "ultradns", "godaddy", "bluecat")
=======
	app.Flag("provider", "The DNS provider where the DNS records will be created (required, options: aws, aws-sd, godaddy, google, azure, azure-dns, azure-private-dns, bluecat, cloudflare, rcodezero, digitalocean, hetzner, dnsimple, akamai, infoblox, dyn, designate, coredns, skydns, inmemory, ovh, pdns, oci, exoscale, linode, rfc2136, ns1, transip, vinyldns, rdns, scaleway, vultr, ultradns, gandi)").Required().PlaceHolder("provider").EnumVar(&cfg.Provider, "aws", "aws-sd", "google", "azure", "azure-dns", "hetzner", "azure-private-dns", "alibabacloud", "cloudflare", "rcodezero", "digitalocean", "dnsimple", "akamai", "infoblox", "dyn", "designate", "coredns", "skydns", "inmemory", "ovh", "pdns", "oci", "exoscale", "linode", "rfc2136", "ns1", "transip", "vinyldns", "rdns", "scaleway", "vultr", "ultradns", "godaddy", "bluecat", "gandi")
>>>>>>> 67fad714
	app.Flag("domain-filter", "Limit possible target zones by a domain suffix; specify multiple times for multiple domains (optional)").Default("").StringsVar(&cfg.DomainFilter)
	app.Flag("exclude-domains", "Exclude subdomains (optional)").Default("").StringsVar(&cfg.ExcludeDomains)
	app.Flag("regex-domain-filter", "Limit possible domains and target zones by a Regex filter; Overrides domain-filter (optional)").Default(defaultConfig.RegexDomainFilter.String()).RegexpVar(&cfg.RegexDomainFilter)
	app.Flag("regex-domain-exclusion", "Regex filter that excludes domains and target zones matched by regex-domain-filter (optional)").Default(defaultConfig.RegexDomainExclusion.String()).RegexpVar(&cfg.RegexDomainExclusion)
	app.Flag("zone-name-filter", "Filter target zones by zone domain (For now, only AzureDNS provider is using this flag); specify multiple times for multiple zones (optional)").Default("").StringsVar(&cfg.ZoneNameFilter)
	app.Flag("zone-id-filter", "Filter target zones by hosted zone id; specify multiple times for multiple zones (optional)").Default("").StringsVar(&cfg.ZoneIDFilter)
	app.Flag("google-project", "When using the Google provider, current project is auto-detected, when running on GCP. Specify other project with this. Must be specified when running outside GCP.").Default(defaultConfig.GoogleProject).StringVar(&cfg.GoogleProject)
	app.Flag("google-batch-change-size", "When using the Google provider, set the maximum number of changes that will be applied in each batch.").Default(strconv.Itoa(defaultConfig.GoogleBatchChangeSize)).IntVar(&cfg.GoogleBatchChangeSize)
	app.Flag("google-batch-change-interval", "When using the Google provider, set the interval between batch changes.").Default(defaultConfig.GoogleBatchChangeInterval.String()).DurationVar(&cfg.GoogleBatchChangeInterval)
	app.Flag("alibaba-cloud-config-file", "When using the Alibaba Cloud provider, specify the Alibaba Cloud configuration file (required when --provider=alibabacloud").Default(defaultConfig.AlibabaCloudConfigFile).StringVar(&cfg.AlibabaCloudConfigFile)
	app.Flag("alibaba-cloud-zone-type", "When using the Alibaba Cloud provider, filter for zones of this type (optional, options: public, private)").Default(defaultConfig.AlibabaCloudZoneType).EnumVar(&cfg.AlibabaCloudZoneType, "", "public", "private")
	app.Flag("aws-zone-type", "When using the AWS provider, filter for zones of this type (optional, options: public, private)").Default(defaultConfig.AWSZoneType).EnumVar(&cfg.AWSZoneType, "", "public", "private")
	app.Flag("aws-zone-tags", "When using the AWS provider, filter for zones with these tags").Default("").StringsVar(&cfg.AWSZoneTagFilter)
	app.Flag("aws-assume-role", "When using the AWS provider, assume this IAM role. Useful for hosted zones in another AWS account. Specify the full ARN, e.g. `arn:aws:iam::123455567:role/external-dns` (optional)").Default(defaultConfig.AWSAssumeRole).StringVar(&cfg.AWSAssumeRole)
	app.Flag("aws-batch-change-size", "When using the AWS provider, set the maximum number of changes that will be applied in each batch.").Default(strconv.Itoa(defaultConfig.AWSBatchChangeSize)).IntVar(&cfg.AWSBatchChangeSize)
	app.Flag("aws-batch-change-interval", "When using the AWS provider, set the interval between batch changes.").Default(defaultConfig.AWSBatchChangeInterval.String()).DurationVar(&cfg.AWSBatchChangeInterval)
	app.Flag("aws-evaluate-target-health", "When using the AWS provider, set whether to evaluate the health of a DNS target (default: enabled, disable with --no-aws-evaluate-target-health)").Default(strconv.FormatBool(defaultConfig.AWSEvaluateTargetHealth)).BoolVar(&cfg.AWSEvaluateTargetHealth)
	app.Flag("aws-api-retries", "When using the AWS provider, set the maximum number of retries for API calls before giving up.").Default(strconv.Itoa(defaultConfig.AWSAPIRetries)).IntVar(&cfg.AWSAPIRetries)
	app.Flag("aws-prefer-cname", "When using the AWS provider, prefer using CNAME instead of ALIAS (default: disabled)").BoolVar(&cfg.AWSPreferCNAME)
	app.Flag("aws-zones-cache-duration", "When using the AWS provider, set the zones list cache TTL (0s to disable).").Default(defaultConfig.AWSZoneCacheDuration.String()).DurationVar(&cfg.AWSZoneCacheDuration)
	app.Flag("azure-config-file", "When using the Azure provider, specify the Azure configuration file (required when --provider=azure").Default(defaultConfig.AzureConfigFile).StringVar(&cfg.AzureConfigFile)
	app.Flag("azure-resource-group", "When using the Azure provider, override the Azure resource group to use (required when --provider=azure-private-dns)").Default(defaultConfig.AzureResourceGroup).StringVar(&cfg.AzureResourceGroup)
	app.Flag("azure-subscription-id", "When using the Azure provider, specify the Azure configuration file (required when --provider=azure-private-dns)").Default(defaultConfig.AzureSubscriptionID).StringVar(&cfg.AzureSubscriptionID)
	app.Flag("azure-user-assigned-identity-client-id", "When using the Azure provider, override the client id of user assigned identity in config file (optional)").Default("").StringVar(&cfg.AzureUserAssignedIdentityClientID)
	app.Flag("bluecat-config-file", "When using the Bluecat provider, specify the Bluecat configuration file (required when --provider=bluecat").Default(defaultConfig.BluecatConfigFile).StringVar(&cfg.BluecatConfigFile)
	app.Flag("cloudflare-proxied", "When using the Cloudflare provider, specify if the proxy mode must be enabled (default: disabled)").BoolVar(&cfg.CloudflareProxied)
	app.Flag("cloudflare-zones-per-page", "When using the Cloudflare provider, specify how many zones per page listed, max. possible 50 (default: 50)").Default(strconv.Itoa(defaultConfig.CloudflareZonesPerPage)).IntVar(&cfg.CloudflareZonesPerPage)
	app.Flag("coredns-prefix", "When using the CoreDNS provider, specify the prefix name").Default(defaultConfig.CoreDNSPrefix).StringVar(&cfg.CoreDNSPrefix)
	app.Flag("akamai-serviceconsumerdomain", "When using the Akamai provider, specify the base URL (required when --provider=akamai and edgerc-path not specified)").Default(defaultConfig.AkamaiServiceConsumerDomain).StringVar(&cfg.AkamaiServiceConsumerDomain)
	app.Flag("akamai-client-token", "When using the Akamai provider, specify the client token (required when --provider=akamai and edgerc-path not specified)").Default(defaultConfig.AkamaiClientToken).StringVar(&cfg.AkamaiClientToken)
	app.Flag("akamai-client-secret", "When using the Akamai provider, specify the client secret (required when --provider=akamai and edgerc-path not specified)").Default(defaultConfig.AkamaiClientSecret).StringVar(&cfg.AkamaiClientSecret)
	app.Flag("akamai-access-token", "When using the Akamai provider, specify the access token (required when --provider=akamai and edgerc-path not specified)").Default(defaultConfig.AkamaiAccessToken).StringVar(&cfg.AkamaiAccessToken)
	app.Flag("akamai-edgerc-path", "When using the Akamai provider, specify the .edgerc file path. Path must be reachable form invocation environment. (required when --provider=akamai and *-token, secret serviceconsumerdomain not specified)").Default(defaultConfig.AkamaiEdgercPath).StringVar(&cfg.AkamaiEdgercPath)
	app.Flag("akamai-edgerc-section", "When using the Akamai provider, specify the .edgerc file path (Optional when edgerc-path is specified)").Default(defaultConfig.AkamaiEdgercSection).StringVar(&cfg.AkamaiEdgercSection)
	app.Flag("infoblox-grid-host", "When using the Infoblox provider, specify the Grid Manager host (required when --provider=infoblox)").Default(defaultConfig.InfobloxGridHost).StringVar(&cfg.InfobloxGridHost)
	app.Flag("infoblox-wapi-port", "When using the Infoblox provider, specify the WAPI port (default: 443)").Default(strconv.Itoa(defaultConfig.InfobloxWapiPort)).IntVar(&cfg.InfobloxWapiPort)
	app.Flag("infoblox-wapi-username", "When using the Infoblox provider, specify the WAPI username (default: admin)").Default(defaultConfig.InfobloxWapiUsername).StringVar(&cfg.InfobloxWapiUsername)
	app.Flag("infoblox-wapi-password", "When using the Infoblox provider, specify the WAPI password (required when --provider=infoblox)").Default(defaultConfig.InfobloxWapiPassword).StringVar(&cfg.InfobloxWapiPassword)
	app.Flag("infoblox-wapi-version", "When using the Infoblox provider, specify the WAPI version (default: 2.3.1)").Default(defaultConfig.InfobloxWapiVersion).StringVar(&cfg.InfobloxWapiVersion)
	app.Flag("infoblox-ssl-verify", "When using the Infoblox provider, specify whether to verify the SSL certificate (default: true, disable with --no-infoblox-ssl-verify)").Default(strconv.FormatBool(defaultConfig.InfobloxSSLVerify)).BoolVar(&cfg.InfobloxSSLVerify)
	app.Flag("infoblox-view", "DNS view (default: \"\")").Default(defaultConfig.InfobloxView).StringVar(&cfg.InfobloxView)
	app.Flag("infoblox-max-results", "Add _max_results as query parameter to the URL on all API requests. The default is 0 which means _max_results is not set and the default of the server is used.").Default(strconv.Itoa(defaultConfig.InfobloxMaxResults)).IntVar(&cfg.InfobloxMaxResults)
	app.Flag("infoblox-fqdn-regex", "Apply this regular expression as a filter for obtaining zone_auth objects. This is disabled by default.").Default(defaultConfig.InfobloxFQDNRegEx).StringVar(&cfg.InfobloxFQDNRegEx)
	app.Flag("dyn-customer-name", "When using the Dyn provider, specify the Customer Name").Default("").StringVar(&cfg.DynCustomerName)
	app.Flag("dyn-username", "When using the Dyn provider, specify the Username").Default("").StringVar(&cfg.DynUsername)
	app.Flag("dyn-password", "When using the Dyn provider, specify the password").Default("").StringVar(&cfg.DynPassword)
	app.Flag("dyn-min-ttl", "Minimal TTL (in seconds) for records. This value will be used if the provided TTL for a service/ingress is lower than this.").IntVar(&cfg.DynMinTTLSeconds)
	app.Flag("efficientip-host", "When using the EfficientIP provider, specify the SOLIDserver host (required when --provider=efficientip)").Default(defaultConfig.EfficientIPHost).StringVar(&cfg.EfficientIPHost)
	app.Flag("efficientip-port", "When using the EfficientIP provider, specify the API port (default: 443)").Default(strconv.Itoa(defaultConfig.EfficientIPPort)).IntVar(&cfg.EfficientIPPort)
	app.Flag("efficientip-username", "When using the EfficientIP provider, specify the API username (default: ipmadmin)").Default(defaultConfig.EfficientIPUsername).StringVar(&cfg.EfficientIPUsername)
	app.Flag("efficientip-password", "When using the EfficientIP provider, specify the API password (required when --provider=efficientip)").Default(defaultConfig.EfficientIPPassword).StringVar(&cfg.EfficientIPPassword)
	app.Flag("efficientip-ssl-verify", "When using the EfficientIP provider, specify whether to verify the SSL certificate (default: true, disable with --no-efficientip-ssl-verify)").Default(strconv.FormatBool(defaultConfig.EfficientIPSSLVerify)).BoolVar(&cfg.EfficientIPSSLVerify)
	app.Flag("oci-config-file", "When using the OCI provider, specify the OCI configuration file (required when --provider=oci").Default(defaultConfig.OCIConfigFile).StringVar(&cfg.OCIConfigFile)
	app.Flag("rcodezero-txt-encrypt", "When using the Rcodezero provider with txt registry option, set if TXT rrs are encrypted (default: false)").Default(strconv.FormatBool(defaultConfig.RcodezeroTXTEncrypt)).BoolVar(&cfg.RcodezeroTXTEncrypt)
	app.Flag("inmemory-zone", "Provide a list of pre-configured zones for the inmemory provider; specify multiple times for multiple zones (optional)").Default("").StringsVar(&cfg.InMemoryZones)
	app.Flag("ovh-endpoint", "When using the OVH provider, specify the endpoint (default: ovh-eu)").Default(defaultConfig.OVHEndpoint).StringVar(&cfg.OVHEndpoint)
	app.Flag("ovh-api-rate-limit", "When using the OVH provider, specify the API request rate limit, X operations by seconds (default: 20)").Default(strconv.Itoa(defaultConfig.OVHApiRateLimit)).IntVar(&cfg.OVHApiRateLimit)
	app.Flag("pdns-server", "When using the PowerDNS/PDNS provider, specify the URL to the pdns server (required when --provider=pdns)").Default(defaultConfig.PDNSServer).StringVar(&cfg.PDNSServer)
	app.Flag("pdns-api-key", "When using the PowerDNS/PDNS provider, specify the API key to use to authorize requests (required when --provider=pdns)").Default(defaultConfig.PDNSAPIKey).StringVar(&cfg.PDNSAPIKey)
	app.Flag("pdns-tls-enabled", "When using the PowerDNS/PDNS provider, specify whether to use TLS (default: false, requires --tls-ca, optionally specify --tls-client-cert and --tls-client-cert-key)").Default(strconv.FormatBool(defaultConfig.PDNSTLSEnabled)).BoolVar(&cfg.PDNSTLSEnabled)
	app.Flag("ns1-endpoint", "When using the NS1 provider, specify the URL of the API endpoint to target (default: https://api.nsone.net/v1/)").Default(defaultConfig.NS1Endpoint).StringVar(&cfg.NS1Endpoint)
	app.Flag("ns1-ignoressl", "When using the NS1 provider, specify whether to verify the SSL certificate (default: false)").Default(strconv.FormatBool(defaultConfig.NS1IgnoreSSL)).BoolVar(&cfg.NS1IgnoreSSL)
	app.Flag("ns1-min-ttl", "Minimal TTL (in seconds) for records. This value will be used if the provided TTL for a service/ingress is lower than this.").IntVar(&cfg.NS1MinTTLSeconds)
	app.Flag("digitalocean-api-page-size", "Configure the page size used when querying the DigitalOcean API.").Default(strconv.Itoa(defaultConfig.DigitalOceanAPIPageSize)).IntVar(&cfg.DigitalOceanAPIPageSize)
	// GoDaddy flags
	app.Flag("godaddy-api-key", "When using the GoDaddy provider, specify the API Key (required when --provider=godaddy)").Default(defaultConfig.GoDaddyAPIKey).StringVar(&cfg.GoDaddyAPIKey)
	app.Flag("godaddy-api-secret", "When using the GoDaddy provider, specify the API secret (required when --provider=godaddy)").Default(defaultConfig.GoDaddySecretKey).StringVar(&cfg.GoDaddySecretKey)
	app.Flag("godaddy-api-ttl", "TTL (in seconds) for records. This value will be used if the provided TTL for a service/ingress is not provided.").Int64Var(&cfg.GoDaddyTTL)
	app.Flag("godaddy-api-ote", "When using the GoDaddy provider, use OTE api (optional, default: false, when --provider=godaddy)").BoolVar(&cfg.GoDaddyOTE)

	// Flags related to TLS communication
	app.Flag("tls-ca", "When using TLS communication, the path to the certificate authority to verify server communications (optionally specify --tls-client-cert for two-way TLS)").Default(defaultConfig.TLSCA).StringVar(&cfg.TLSCA)
	app.Flag("tls-client-cert", "When using TLS communication, the path to the certificate to present as a client (not required for TLS)").Default(defaultConfig.TLSClientCert).StringVar(&cfg.TLSClientCert)
	app.Flag("tls-client-cert-key", "When using TLS communication, the path to the certificate key to use with the client certificate (not required for TLS)").Default(defaultConfig.TLSClientCertKey).StringVar(&cfg.TLSClientCertKey)

	app.Flag("exoscale-endpoint", "Provide the endpoint for the Exoscale provider").Default(defaultConfig.ExoscaleEndpoint).StringVar(&cfg.ExoscaleEndpoint)
	app.Flag("exoscale-apikey", "Provide your API Key for the Exoscale provider").Default(defaultConfig.ExoscaleAPIKey).StringVar(&cfg.ExoscaleAPIKey)
	app.Flag("exoscale-apisecret", "Provide your API Secret for the Exoscale provider").Default(defaultConfig.ExoscaleAPISecret).StringVar(&cfg.ExoscaleAPISecret)

	// Flags related to RFC2136 provider
	app.Flag("rfc2136-host", "When using the RFC2136 provider, specify the host of the DNS server").Default(defaultConfig.RFC2136Host).StringVar(&cfg.RFC2136Host)
	app.Flag("rfc2136-port", "When using the RFC2136 provider, specify the port of the DNS server").Default(strconv.Itoa(defaultConfig.RFC2136Port)).IntVar(&cfg.RFC2136Port)
	app.Flag("rfc2136-zone", "When using the RFC2136 provider, specify the zone entry of the DNS server to use").Default(defaultConfig.RFC2136Zone).StringVar(&cfg.RFC2136Zone)
	app.Flag("rfc2136-insecure", "When using the RFC2136 provider, specify whether to attach TSIG or not (default: false, requires --rfc2136-tsig-keyname and rfc2136-tsig-secret)").Default(strconv.FormatBool(defaultConfig.RFC2136Insecure)).BoolVar(&cfg.RFC2136Insecure)
	app.Flag("rfc2136-tsig-keyname", "When using the RFC2136 provider, specify the TSIG key to attached to DNS messages (required when --rfc2136-insecure=false)").Default(defaultConfig.RFC2136TSIGKeyName).StringVar(&cfg.RFC2136TSIGKeyName)
	app.Flag("rfc2136-tsig-secret", "When using the RFC2136 provider, specify the TSIG (base64) value to attached to DNS messages (required when --rfc2136-insecure=false)").Default(defaultConfig.RFC2136TSIGSecret).StringVar(&cfg.RFC2136TSIGSecret)
	app.Flag("rfc2136-tsig-secret-alg", "When using the RFC2136 provider, specify the TSIG (base64) value to attached to DNS messages (required when --rfc2136-insecure=false)").Default(defaultConfig.RFC2136TSIGSecretAlg).StringVar(&cfg.RFC2136TSIGSecretAlg)
	app.Flag("rfc2136-tsig-axfr", "When using the RFC2136 provider, specify the TSIG (base64) value to attached to DNS messages (required when --rfc2136-insecure=false)").BoolVar(&cfg.RFC2136TAXFR)
	app.Flag("rfc2136-min-ttl", "When using the RFC2136 provider, specify minimal TTL (in duration format) for records. This value will be used if the provided TTL for a service/ingress is lower than this").Default(defaultConfig.RFC2136MinTTL.String()).DurationVar(&cfg.RFC2136MinTTL)
	app.Flag("rfc2136-gss-tsig", "When using the RFC2136 provider, specify whether to use secure updates with GSS-TSIG using Kerberos (default: false, requires --rfc2136-kerberos-realm, --rfc2136-kerberos-username, and rfc2136-kerberos-password)").Default(strconv.FormatBool(defaultConfig.RFC2136GSSTSIG)).BoolVar(&cfg.RFC2136GSSTSIG)
	app.Flag("rfc2136-kerberos-username", "When using the RFC2136 provider with GSS-TSIG, specify the username of the user with permissions to update DNS records (required when --rfc2136-gss-tsig=true)").Default(defaultConfig.RFC2136KerberosUsername).StringVar(&cfg.RFC2136KerberosUsername)
	app.Flag("rfc2136-kerberos-password", "When using the RFC2136 provider with GSS-TSIG, specify the password of the user with permissions to update DNS records (required when --rfc2136-gss-tsig=true)").Default(defaultConfig.RFC2136KerberosPassword).StringVar(&cfg.RFC2136KerberosPassword)
	app.Flag("rfc2136-kerberos-realm", "When using the RFC2136 provider with GSS-TSIG, specify the realm of the user with permissions to update DNS records (required when --rfc2136-gss-tsig=true)").Default(defaultConfig.RFC2136KerberosRealm).StringVar(&cfg.RFC2136KerberosRealm)

	// Flags related to TransIP provider
	app.Flag("transip-account", "When using the TransIP provider, specify the account name (required when --provider=transip)").Default(defaultConfig.TransIPAccountName).StringVar(&cfg.TransIPAccountName)
	app.Flag("transip-keyfile", "When using the TransIP provider, specify the path to the private key file (required when --provider=transip)").Default(defaultConfig.TransIPPrivateKeyFile).StringVar(&cfg.TransIPPrivateKeyFile)

	// Flags related to policies
	app.Flag("policy", "Modify how DNS records are synchronized between sources and providers (default: sync, options: sync, upsert-only, create-only)").Default(defaultConfig.Policy).EnumVar(&cfg.Policy, "sync", "upsert-only", "create-only")

	// Flags related to the registry
	app.Flag("registry", "The registry implementation to use to keep track of DNS record ownership (default: txt, options: txt, noop, aws-sd)").Default(defaultConfig.Registry).EnumVar(&cfg.Registry, "txt", "noop", "aws-sd")
	app.Flag("txt-owner-id", "When using the TXT registry, a name that identifies this instance of ExternalDNS (default: default)").Default(defaultConfig.TXTOwnerID).StringVar(&cfg.TXTOwnerID)
	app.Flag("txt-prefix", "When using the TXT registry, a custom string that's prefixed to each ownership DNS record (optional). Mutual exclusive with txt-suffix!").Default(defaultConfig.TXTPrefix).StringVar(&cfg.TXTPrefix)
	app.Flag("txt-suffix", "When using the TXT registry, a custom string that's suffixed to the host portion of each ownership DNS record (optional). Mutual exclusive with txt-prefix!").Default(defaultConfig.TXTSuffix).StringVar(&cfg.TXTSuffix)
	app.Flag("txt-wildcard-replacement", "When using the TXT registry, a custom string that's used instead of an asterisk for TXT records corresponding to wildcard DNS records (optional)").Default(defaultConfig.TXTWildcardReplacement).StringVar(&cfg.TXTWildcardReplacement)

	// Flags related to the main control loop
	app.Flag("txt-cache-interval", "The interval between cache synchronizations in duration format (default: disabled)").Default(defaultConfig.TXTCacheInterval.String()).DurationVar(&cfg.TXTCacheInterval)
	app.Flag("interval", "The interval between two consecutive synchronizations in duration format (default: 1m)").Default(defaultConfig.Interval.String()).DurationVar(&cfg.Interval)
	app.Flag("min-event-sync-interval", "The minimum interval between two consecutive synchronizations triggered from kubernetes events in duration format (default: 5s)").Default(defaultConfig.MinEventSyncInterval.String()).DurationVar(&cfg.MinEventSyncInterval)
	app.Flag("once", "When enabled, exits the synchronization loop after the first iteration (default: disabled)").BoolVar(&cfg.Once)
	app.Flag("dry-run", "When enabled, prints DNS record changes rather than actually performing them (default: disabled)").BoolVar(&cfg.DryRun)
	app.Flag("events", "When enabled, in addition to running every interval, the reconciliation loop will get triggered when supported sources change (default: disabled)").BoolVar(&cfg.UpdateEvents)

	// Miscellaneous flags
	app.Flag("log-format", "The format in which log messages are printed (default: text, options: text, json)").Default(defaultConfig.LogFormat).EnumVar(&cfg.LogFormat, "text", "json")
	app.Flag("metrics-address", "Specify where to serve the metrics and health check endpoint (default: :7979)").Default(defaultConfig.MetricsAddress).StringVar(&cfg.MetricsAddress)
	app.Flag("log-level", "Set the level of logging. (default: info, options: panic, debug, info, warning, error, fatal").Default(defaultConfig.LogLevel).EnumVar(&cfg.LogLevel, allLogLevelsAsStrings()...)

	_, err := app.Parse(args)
	if err != nil {
		return err
	}

	return nil
}<|MERGE_RESOLUTION|>--- conflicted
+++ resolved
@@ -236,15 +236,12 @@
 	InfobloxSSLVerify:           true,
 	InfobloxView:                "",
 	InfobloxMaxResults:          0,
-<<<<<<< HEAD
+	InfobloxFQDNRegEx:           "",
 	EfficientIPHost:             "",
 	EfficientIPPort:             443,
 	EfficientIPUsername:         "ipmadmin",
 	EfficientIPPassword:         "",
 	EfficientIPSSLVerify:        true,
-=======
-	InfobloxFQDNRegEx:           "",
->>>>>>> 67fad714
 	OCIConfigFile:               "/etc/kubernetes/oci.yaml",
 	InMemoryZones:               []string{},
 	OVHEndpoint:                 "ovh-eu",
@@ -385,11 +382,7 @@
 	app.Flag("default-targets", "Set globally default IP address that will apply as a target instead of source addresses. Specify multiple times for multiple targets (optional)").StringsVar(&cfg.DefaultTargets)
 
 	// Flags related to providers
-<<<<<<< HEAD
-	app.Flag("provider", "The DNS provider where the DNS records will be created (required, options: aws, aws-sd, godaddy, google, azure, azure-dns, azure-private-dns, bluecat, cloudflare, rcodezero, digitalocean, hetzner, dnsimple, akamai, infoblox, dyn, efficientip, designate, coredns, skydns, inmemory, ovh, pdns, oci, exoscale, linode, rfc2136, ns1, transip, vinyldns, rdns, scaleway, vultr, ultradns)").Required().PlaceHolder("provider").EnumVar(&cfg.Provider, "aws", "aws-sd", "google", "azure", "azure-dns", "hetzner", "azure-private-dns", "alibabacloud", "cloudflare", "rcodezero", "digitalocean", "dnsimple", "akamai", "infoblox", "dyn", "efficientip", "designate", "coredns", "skydns", "inmemory", "ovh", "pdns", "oci", "exoscale", "linode", "rfc2136", "ns1", "transip", "vinyldns", "rdns", "scaleway", "vultr", "ultradns", "godaddy", "bluecat")
-=======
-	app.Flag("provider", "The DNS provider where the DNS records will be created (required, options: aws, aws-sd, godaddy, google, azure, azure-dns, azure-private-dns, bluecat, cloudflare, rcodezero, digitalocean, hetzner, dnsimple, akamai, infoblox, dyn, designate, coredns, skydns, inmemory, ovh, pdns, oci, exoscale, linode, rfc2136, ns1, transip, vinyldns, rdns, scaleway, vultr, ultradns, gandi)").Required().PlaceHolder("provider").EnumVar(&cfg.Provider, "aws", "aws-sd", "google", "azure", "azure-dns", "hetzner", "azure-private-dns", "alibabacloud", "cloudflare", "rcodezero", "digitalocean", "dnsimple", "akamai", "infoblox", "dyn", "designate", "coredns", "skydns", "inmemory", "ovh", "pdns", "oci", "exoscale", "linode", "rfc2136", "ns1", "transip", "vinyldns", "rdns", "scaleway", "vultr", "ultradns", "godaddy", "bluecat", "gandi")
->>>>>>> 67fad714
+	app.Flag("provider", "The DNS provider where the DNS records will be created (required, options: aws, aws-sd, godaddy, google, azure, azure-dns, azure-private-dns, bluecat, cloudflare, rcodezero, digitalocean, hetzner, dnsimple, akamai, infoblox, dyn, efficientip, designate, coredns, skydns, inmemory, ovh, pdns, oci, exoscale, linode, rfc2136, ns1, transip, vinyldns, rdns, scaleway, vultr, ultradns)").Required().PlaceHolder("provider").EnumVar(&cfg.Provider, "aws", "aws-sd", "google", "azure", "azure-dns", "hetzner", "azure-private-dns", "alibabacloud", "cloudflare", "rcodezero", "digitalocean", "dnsimple", "akamai", "infoblox", "dyn", "efficientip", "designate", "coredns", "skydns", "inmemory", "ovh", "pdns", "oci", "exoscale", "linode", "rfc2136", "ns1", "transip", "vinyldns", "rdns", "scaleway", "vultr", "ultradns", "godaddy", "bluecat", "gandi")
 	app.Flag("domain-filter", "Limit possible target zones by a domain suffix; specify multiple times for multiple domains (optional)").Default("").StringsVar(&cfg.DomainFilter)
 	app.Flag("exclude-domains", "Exclude subdomains (optional)").Default("").StringsVar(&cfg.ExcludeDomains)
 	app.Flag("regex-domain-filter", "Limit possible domains and target zones by a Regex filter; Overrides domain-filter (optional)").Default(defaultConfig.RegexDomainFilter.String()).RegexpVar(&cfg.RegexDomainFilter)
