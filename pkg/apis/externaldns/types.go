/*
Copyright 2017 The Kubernetes Authors.

Licensed under the Apache License, Version 2.0 (the "License");
you may not use this file except in compliance with the License.
You may obtain a copy of the License at

    http://www.apache.org/licenses/LICENSE-2.0

Unless required by applicable law or agreed to in writing, software
distributed under the License is distributed on an "AS IS" BASIS,
WITHOUT WARRANTIES OR CONDITIONS OF ANY KIND, either express or implied.
See the License for the specific language governing permissions and
limitations under the License.
*/

package externaldns

import (
	"fmt"
	"strconv"
	"time"

	"github.com/alecthomas/kingpin"
	"github.com/sirupsen/logrus"
)

const (
	passwordMask = "******"
)

var (
	// Version is the current version of the app, generated at build time
	Version = "unknown"
)

// Config is a project-wide configuration
type Config struct {
	Master                   string
	KubeConfig               string
	RequestTimeout           time.Duration
	Sources                  []string
	Namespace                string
	AnnotationFilter         string
	FQDNTemplate             string
	CombineFQDNAndAnnotation bool
	Compatibility            string
	PublishInternal          bool
	PublishHostIP            bool
	ConnectorSourceServer    string
	Provider                 string
	GoogleProject            string
	DomainFilter             []string
	ZoneIDFilter             []string
	AlibabaCloudConfigFile   string
	AlibabaCloudZoneType     string
	AWSZoneType              string
	AWSAssumeRole            string
	AWSMaxChangeCount        int
	AWSEvaluateTargetHealth  bool
	AzureConfigFile          string
	AzureResourceGroup       string
	CloudflareProxied        bool
	InfobloxGridHost         string
	InfobloxWapiPort         int
	InfobloxWapiUsername     string
	InfobloxWapiPassword     string
	InfobloxWapiVersion      string
	InfobloxSSLVerify        bool
	DynCustomerName          string
	DynUsername              string
	DynPassword              string
	DynMinTTLSeconds         int
	OCIConfigFile            string
	InMemoryZones            []string
	PDNSServer               string
	PDNSAPIKey               string
	PDNSTLSEnabled           bool
	TLSCA                    string
	TLSClientCert            string
	TLSClientCertKey         string
	Policy                   string
	Registry                 string
	TXTOwnerID               string
	TXTPrefix                string
	Interval                 time.Duration
	Once                     bool
	DryRun                   bool
	LogFormat                string
	MetricsAddress           string
	LogLevel                 string
	TXTCacheInterval         time.Duration
	ExoscaleEndpoint         string
	ExoscaleAPIKey           string
	ExoscaleAPISecret        string
<<<<<<< HEAD
	CRDSourceAPIVersion      string
	CRDSourceKind            string
=======
	ServiceTypeFilter        []string
>>>>>>> 9c8a9f75
}

var defaultConfig = &Config{
	Master:                   "",
	KubeConfig:               "",
	RequestTimeout:           time.Second * 30,
	Sources:                  nil,
	Namespace:                "",
	AnnotationFilter:         "",
	FQDNTemplate:             "",
	CombineFQDNAndAnnotation: false,
	Compatibility:            "",
	PublishInternal:          false,
	PublishHostIP:            false,
	ConnectorSourceServer:    "localhost:8080",
	Provider:                 "",
	GoogleProject:            "",
	DomainFilter:             []string{},
	AlibabaCloudConfigFile:   "/etc/kubernetes/alibaba-cloud.json",
	AWSZoneType:              "",
	AWSAssumeRole:            "",
	AWSMaxChangeCount:        4000,
	AWSEvaluateTargetHealth:  true,
	AzureConfigFile:          "/etc/kubernetes/azure.json",
	AzureResourceGroup:       "",
	CloudflareProxied:        false,
	InfobloxGridHost:         "",
	InfobloxWapiPort:         443,
	InfobloxWapiUsername:     "admin",
	InfobloxWapiPassword:     "",
	InfobloxWapiVersion:      "2.3.1",
	InfobloxSSLVerify:        true,
	OCIConfigFile:            "/etc/kubernetes/oci.yaml",
	InMemoryZones:            []string{},
	PDNSServer:               "http://localhost:8081",
	PDNSAPIKey:               "",
	PDNSTLSEnabled:           false,
	TLSCA:                    "",
	TLSClientCert:            "",
	TLSClientCertKey:         "",
	Policy:                   "sync",
	Registry:                 "txt",
	TXTOwnerID:               "default",
	TXTPrefix:                "",
	TXTCacheInterval:         0,
	Interval:                 time.Minute,
	Once:                     false,
	DryRun:                   false,
	LogFormat:                "text",
	MetricsAddress:           ":7979",
	LogLevel:                 logrus.InfoLevel.String(),
	ExoscaleEndpoint:         "https://api.exoscale.ch/dns",
	ExoscaleAPIKey:           "",
	ExoscaleAPISecret:        "",
<<<<<<< HEAD
	CRDSourceAPIVersion:      "externaldns.k8s.io/v1alpha",
	CRDSourceKind:            "DNSEndpoint",
=======
	ServiceTypeFilter:        []string{},
>>>>>>> 9c8a9f75
}

// NewConfig returns new Config object
func NewConfig() *Config {
	return &Config{}
}

func (cfg *Config) String() string {
	// prevent logging of sensitive information
	temp := *cfg
	if temp.DynPassword != "" {
		temp.DynPassword = passwordMask
	}
	if temp.InfobloxWapiPassword != "" {
		temp.InfobloxWapiPassword = passwordMask
	}
	if temp.PDNSAPIKey != "" {
		temp.PDNSAPIKey = ""
	}

	return fmt.Sprintf("%+v", temp)
}

// allLogLevelsAsStrings returns all logrus levels as a list of strings
func allLogLevelsAsStrings() []string {
	var levels []string
	for _, level := range logrus.AllLevels {
		levels = append(levels, level.String())
	}
	return levels
}

// ParseFlags adds and parses flags from command line
func (cfg *Config) ParseFlags(args []string) error {
	app := kingpin.New("external-dns", "ExternalDNS synchronizes exposed Kubernetes Services and Ingresses with DNS providers.\n\nNote that all flags may be replaced with env vars - `--flag` -> `EXTERNAL_DNS_FLAG=1` or `--flag value` -> `EXTERNAL_DNS_FLAG=value`")
	app.Version(Version)
	app.DefaultEnvars()

	// Flags related to Kubernetes
	app.Flag("master", "The Kubernetes API server to connect to (default: auto-detect)").Default(defaultConfig.Master).StringVar(&cfg.Master)
	app.Flag("kubeconfig", "Retrieve target cluster configuration from a Kubernetes configuration file (default: auto-detect)").Default(defaultConfig.KubeConfig).StringVar(&cfg.KubeConfig)
	app.Flag("request-timeout", "Request timeout when calling Kubernetes APIs. 0s means no timeout").Default(defaultConfig.RequestTimeout.String()).DurationVar(&cfg.RequestTimeout)

	// Flags related to processing sources
	app.Flag("source", "The resource types that are queried for endpoints; specify multiple times for multiple sources (required, options: service, ingress, fake, connector)").Required().PlaceHolder("source").EnumsVar(&cfg.Sources, "service", "ingress", "fake", "connector", "crd")
	app.Flag("namespace", "Limit sources of endpoints to a specific namespace (default: all namespaces)").Default(defaultConfig.Namespace).StringVar(&cfg.Namespace)
	app.Flag("annotation-filter", "Filter sources managed by external-dns via annotation using label selector semantics (default: all sources)").Default(defaultConfig.AnnotationFilter).StringVar(&cfg.AnnotationFilter)
	app.Flag("fqdn-template", "A templated string that's used to generate DNS names from sources that don't define a hostname themselves, or to add a hostname suffix when paired with the fake source (optional). Accepts comma separated list for multiple global FQDN.").Default(defaultConfig.FQDNTemplate).StringVar(&cfg.FQDNTemplate)
	app.Flag("combine-fqdn-annotation", "Combine FQDN template and Annotations instead of overwriting").BoolVar(&cfg.CombineFQDNAndAnnotation)
	app.Flag("compatibility", "Process annotation semantics from legacy implementations (optional, options: mate, molecule)").Default(defaultConfig.Compatibility).EnumVar(&cfg.Compatibility, "", "mate", "molecule")
	app.Flag("publish-internal-services", "Allow external-dns to publish DNS records for ClusterIP services (optional)").BoolVar(&cfg.PublishInternal)
	app.Flag("publish-host-ip", "Allow external-dns to publish host-ip for headless services (optional)").BoolVar(&cfg.PublishHostIP)
	app.Flag("connector-source-server", "The server to connect for connector source, valid only when using connector source").Default(defaultConfig.ConnectorSourceServer).StringVar(&cfg.ConnectorSourceServer)
<<<<<<< HEAD
	app.Flag("crd-source-apiversion", "API version of the CRD for crd source, e.g. `externaldns.k8s.io/v1alpha1`, valid only when using crd source").Default(defaultConfig.CRDSourceAPIVersion).StringVar(&cfg.CRDSourceAPIVersion)
	app.Flag("crd-source-kind", "Kind of the CRD for the crd source in API group and version specified by crd-source-apiversion").Default(defaultConfig.CRDSourceKind).StringVar(&cfg.CRDSourceKind)
=======
	app.Flag("service-type-filter", "The service types to take care about (default: all, expected: ClusterIP, NodePort, LoadBalancer or ExternalName)").StringsVar(&cfg.ServiceTypeFilter)
>>>>>>> 9c8a9f75

	// Flags related to providers
	app.Flag("provider", "The DNS provider where the DNS records will be created (required, options: aws, aws-sd, google, azure, cloudflare, digitalocean, dnsimple, infoblox, dyn, designate, coredns, skydns, inmemory, pdns, oci, exoscale, linode)").Required().PlaceHolder("provider").EnumVar(&cfg.Provider, "aws", "aws-sd", "google", "azure", "alibabacloud", "cloudflare", "digitalocean", "dnsimple", "infoblox", "dyn", "designate", "coredns", "skydns", "inmemory", "pdns", "oci", "exoscale", "linode")
	app.Flag("domain-filter", "Limit possible target zones by a domain suffix; specify multiple times for multiple domains (optional)").Default("").StringsVar(&cfg.DomainFilter)
	app.Flag("zone-id-filter", "Filter target zones by hosted zone id; specify multiple times for multiple zones (optional)").Default("").StringsVar(&cfg.ZoneIDFilter)
	app.Flag("google-project", "When using the Google provider, current project is auto-detected, when running on GCP. Specify other project with this. Must be specified when running outside GCP.").Default(defaultConfig.GoogleProject).StringVar(&cfg.GoogleProject)
	app.Flag("alibaba-cloud-config-file", "When using the Alibaba Cloud provider, specify the Alibaba Cloud configuration file (required when --provider=alibabacloud").Default(defaultConfig.AlibabaCloudConfigFile).StringVar(&cfg.AlibabaCloudConfigFile)
	app.Flag("alibaba-cloud-zone-type", "When using the Alibaba Cloud provider, filter for zones of this type (optional, options: public, private)").Default(defaultConfig.AlibabaCloudZoneType).EnumVar(&cfg.AlibabaCloudZoneType, "", "public", "private")
	app.Flag("aws-zone-type", "When using the AWS provider, filter for zones of this type (optional, options: public, private)").Default(defaultConfig.AWSZoneType).EnumVar(&cfg.AWSZoneType, "", "public", "private")
	app.Flag("aws-assume-role", "When using the AWS provider, assume this IAM role. Useful for hosted zones in another AWS account. Specify the full ARN, e.g. `arn:aws:iam::123455567:role/external-dns` (optional)").Default(defaultConfig.AWSAssumeRole).StringVar(&cfg.AWSAssumeRole)
	app.Flag("aws-max-change-count", "When using the AWS provider, set the maximum number of changes that will be applied.").Default(strconv.Itoa(defaultConfig.AWSMaxChangeCount)).IntVar(&cfg.AWSMaxChangeCount)
	app.Flag("aws-evaluate-target-health", "When using the AWS provider, set whether to evaluate the health of a DNS target (default: enabled, disable with --no-aws-evaluate-target-health)").Default(strconv.FormatBool(defaultConfig.AWSEvaluateTargetHealth)).BoolVar(&cfg.AWSEvaluateTargetHealth)
	app.Flag("azure-config-file", "When using the Azure provider, specify the Azure configuration file (required when --provider=azure").Default(defaultConfig.AzureConfigFile).StringVar(&cfg.AzureConfigFile)
	app.Flag("azure-resource-group", "When using the Azure provider, override the Azure resource group to use (optional)").Default(defaultConfig.AzureResourceGroup).StringVar(&cfg.AzureResourceGroup)
	app.Flag("cloudflare-proxied", "When using the Cloudflare provider, specify if the proxy mode must be enabled (default: disabled)").BoolVar(&cfg.CloudflareProxied)
	app.Flag("infoblox-grid-host", "When using the Infoblox provider, specify the Grid Manager host (required when --provider=infoblox)").Default(defaultConfig.InfobloxGridHost).StringVar(&cfg.InfobloxGridHost)
	app.Flag("infoblox-wapi-port", "When using the Infoblox provider, specify the WAPI port (default: 443)").Default(strconv.Itoa(defaultConfig.InfobloxWapiPort)).IntVar(&cfg.InfobloxWapiPort)
	app.Flag("infoblox-wapi-username", "When using the Infoblox provider, specify the WAPI username (default: admin)").Default(defaultConfig.InfobloxWapiUsername).StringVar(&cfg.InfobloxWapiUsername)
	app.Flag("infoblox-wapi-password", "When using the Infoblox provider, specify the WAPI password (required when --provider=infoblox)").Default(defaultConfig.InfobloxWapiPassword).StringVar(&cfg.InfobloxWapiPassword)
	app.Flag("infoblox-wapi-version", "When using the Infoblox provider, specify the WAPI version (default: 2.3.1)").Default(defaultConfig.InfobloxWapiVersion).StringVar(&cfg.InfobloxWapiVersion)
	app.Flag("infoblox-ssl-verify", "When using the Infoblox provider, specify whether to verify the SSL certificate (default: true, disable with --no-infoblox-ssl-verify)").Default(strconv.FormatBool(defaultConfig.InfobloxSSLVerify)).BoolVar(&cfg.InfobloxSSLVerify)
	app.Flag("dyn-customer-name", "When using the Dyn provider, specify the Customer Name").Default("").StringVar(&cfg.DynCustomerName)
	app.Flag("dyn-username", "When using the Dyn provider, specify the Username").Default("").StringVar(&cfg.DynUsername)
	app.Flag("dyn-password", "When using the Dyn provider, specify the pasword").Default("").StringVar(&cfg.DynPassword)
	app.Flag("dyn-min-ttl", "Minimal TTL (in seconds) for records. This value will be used if the provided TTL for a service/ingress is lower than this.").IntVar(&cfg.DynMinTTLSeconds)
	app.Flag("oci-config-file", "When using the OCI provider, specify the OCI configuration file (required when --provider=oci").Default(defaultConfig.OCIConfigFile).StringVar(&cfg.OCIConfigFile)

	app.Flag("inmemory-zone", "Provide a list of pre-configured zones for the inmemory provider; specify multiple times for multiple zones (optional)").Default("").StringsVar(&cfg.InMemoryZones)
	app.Flag("pdns-server", "When using the PowerDNS/PDNS provider, specify the URL to the pdns server (required when --provider=pdns)").Default(defaultConfig.PDNSServer).StringVar(&cfg.PDNSServer)
	app.Flag("pdns-api-key", "When using the PowerDNS/PDNS provider, specify the API key to use to authorize requests (required when --provider=pdns)").Default(defaultConfig.PDNSAPIKey).StringVar(&cfg.PDNSAPIKey)
	app.Flag("pdns-tls-enabled", "When using the PowerDNS/PDNS provider, specify whether to use TLS (default: false, requires --tls-ca, optionally specify --tls-client-cert and --tls-client-cert-key)").Default(strconv.FormatBool(defaultConfig.PDNSTLSEnabled)).BoolVar(&cfg.PDNSTLSEnabled)

	// Flags related to TLS communication
	app.Flag("tls-ca", "When using TLS communication, the path to the certificate authority to verify server communications (optionally specify --tls-client-cert for two-way TLS)").Default(defaultConfig.TLSCA).StringVar(&cfg.TLSCA)
	app.Flag("tls-client-cert", "When using TLS communication, the path to the certificate to present as a client (not required for TLS)").Default(defaultConfig.TLSClientCert).StringVar(&cfg.TLSClientCert)
	app.Flag("tls-client-cert-key", "When using TLS communication, the path to the certificate key to use with the client certificate (not required for TLS)").Default(defaultConfig.TLSClientCertKey).StringVar(&cfg.TLSClientCertKey)

	app.Flag("exoscale-endpoint", "Provide the endpoint for the Exoscale provider").Default(defaultConfig.ExoscaleEndpoint).StringVar(&cfg.ExoscaleEndpoint)
	app.Flag("exoscale-apikey", "Provide your API Key for the Exoscale provider").Default(defaultConfig.ExoscaleAPIKey).StringVar(&cfg.ExoscaleAPIKey)
	app.Flag("exoscale-apisecret", "Provide your API Secret for the Exoscale provider").Default(defaultConfig.ExoscaleAPISecret).StringVar(&cfg.ExoscaleAPISecret)

	// Flags related to policies
	app.Flag("policy", "Modify how DNS records are sychronized between sources and providers (default: sync, options: sync, upsert-only)").Default(defaultConfig.Policy).EnumVar(&cfg.Policy, "sync", "upsert-only")

	// Flags related to the registry
	app.Flag("registry", "The registry implementation to use to keep track of DNS record ownership (default: txt, options: txt, noop, aws-sd)").Default(defaultConfig.Registry).EnumVar(&cfg.Registry, "txt", "noop", "aws-sd")
	app.Flag("txt-owner-id", "When using the TXT registry, a name that identifies this instance of ExternalDNS (default: default)").Default(defaultConfig.TXTOwnerID).StringVar(&cfg.TXTOwnerID)
	app.Flag("txt-prefix", "When using the TXT registry, a custom string that's prefixed to each ownership DNS record (optional)").Default(defaultConfig.TXTPrefix).StringVar(&cfg.TXTPrefix)

	// Flags related to the main control loop
	app.Flag("txt-cache-interval", "The interval between cache synchronizations in duration format (default: disabled)").Default(defaultConfig.TXTCacheInterval.String()).DurationVar(&cfg.TXTCacheInterval)
	app.Flag("interval", "The interval between two consecutive synchronizations in duration format (default: 1m)").Default(defaultConfig.Interval.String()).DurationVar(&cfg.Interval)
	app.Flag("once", "When enabled, exits the synchronization loop after the first iteration (default: disabled)").BoolVar(&cfg.Once)
	app.Flag("dry-run", "When enabled, prints DNS record changes rather than actually performing them (default: disabled)").BoolVar(&cfg.DryRun)

	// Miscellaneous flags
	app.Flag("log-format", "The format in which log messages are printed (default: text, options: text, json)").Default(defaultConfig.LogFormat).EnumVar(&cfg.LogFormat, "text", "json")
	app.Flag("metrics-address", "Specify where to serve the metrics and health check endpoint (default: :7979)").Default(defaultConfig.MetricsAddress).StringVar(&cfg.MetricsAddress)
	app.Flag("log-level", "Set the level of logging. (default: info, options: panic, debug, info, warning, error, fatal").Default(defaultConfig.LogLevel).EnumVar(&cfg.LogLevel, allLogLevelsAsStrings()...)

	_, err := app.Parse(args)
	if err != nil {
		return err
	}

	return nil
}<|MERGE_RESOLUTION|>--- conflicted
+++ resolved
@@ -93,12 +93,9 @@
 	ExoscaleEndpoint         string
 	ExoscaleAPIKey           string
 	ExoscaleAPISecret        string
-<<<<<<< HEAD
 	CRDSourceAPIVersion      string
 	CRDSourceKind            string
-=======
 	ServiceTypeFilter        []string
->>>>>>> 9c8a9f75
 }
 
 var defaultConfig = &Config{
@@ -153,12 +150,9 @@
 	ExoscaleEndpoint:         "https://api.exoscale.ch/dns",
 	ExoscaleAPIKey:           "",
 	ExoscaleAPISecret:        "",
-<<<<<<< HEAD
 	CRDSourceAPIVersion:      "externaldns.k8s.io/v1alpha",
 	CRDSourceKind:            "DNSEndpoint",
-=======
 	ServiceTypeFilter:        []string{},
->>>>>>> 9c8a9f75
 }
 
 // NewConfig returns new Config object
@@ -212,12 +206,9 @@
 	app.Flag("publish-internal-services", "Allow external-dns to publish DNS records for ClusterIP services (optional)").BoolVar(&cfg.PublishInternal)
 	app.Flag("publish-host-ip", "Allow external-dns to publish host-ip for headless services (optional)").BoolVar(&cfg.PublishHostIP)
 	app.Flag("connector-source-server", "The server to connect for connector source, valid only when using connector source").Default(defaultConfig.ConnectorSourceServer).StringVar(&cfg.ConnectorSourceServer)
-<<<<<<< HEAD
 	app.Flag("crd-source-apiversion", "API version of the CRD for crd source, e.g. `externaldns.k8s.io/v1alpha1`, valid only when using crd source").Default(defaultConfig.CRDSourceAPIVersion).StringVar(&cfg.CRDSourceAPIVersion)
 	app.Flag("crd-source-kind", "Kind of the CRD for the crd source in API group and version specified by crd-source-apiversion").Default(defaultConfig.CRDSourceKind).StringVar(&cfg.CRDSourceKind)
-=======
 	app.Flag("service-type-filter", "The service types to take care about (default: all, expected: ClusterIP, NodePort, LoadBalancer or ExternalName)").StringsVar(&cfg.ServiceTypeFilter)
->>>>>>> 9c8a9f75
 
 	// Flags related to providers
 	app.Flag("provider", "The DNS provider where the DNS records will be created (required, options: aws, aws-sd, google, azure, cloudflare, digitalocean, dnsimple, infoblox, dyn, designate, coredns, skydns, inmemory, pdns, oci, exoscale, linode)").Required().PlaceHolder("provider").EnumVar(&cfg.Provider, "aws", "aws-sd", "google", "azure", "alibabacloud", "cloudflare", "digitalocean", "dnsimple", "infoblox", "dyn", "designate", "coredns", "skydns", "inmemory", "pdns", "oci", "exoscale", "linode")
